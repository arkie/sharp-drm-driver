--- conflicted
+++ resolved
@@ -457,9 +457,9 @@
 	DRM_GEM_DMA_DRIVER_OPS_VMAP,
 	.name = "sharp_memory",
 	.desc = "Sharp Memory LCD panel",
-	.date = "20230526",
+	.date = "20230713",
 	.major = 1,
-	.minor = 0,
+	.minor = 1,
 };
 
 int drm_probe(struct spi_device *spi)
@@ -589,16 +589,25 @@
 	devm_gpiod_put(dev, panel->gpio_disp);
 	devm_gpiod_put(dev, panel->gpio_vcom);
 
-
 	drm_dev_unplug(drm);
 	drm_atomic_helper_shutdown(drm);
 }
 
+static int force_redraw(struct drm_framebuffer* fb, struct drm_clip_rect* dirty_rect)
+{
+	if (!fb || !fb->funcs->dirty) {
+		return -1;
+	}
+
+	// Call framebuffer region update handler
+	return fb->funcs->dirty(fb, NULL, 0, 0, dirty_rect, 1);
+}
+
 int drm_refresh(void)
 {
-	struct drm_rect dirty_rect;
-
-	if (!g_panel || !g_panel->fb) {
+	struct drm_clip_rect dirty_rect;
+
+	if (!g_panel) {
 		return 0;
 	}
 
@@ -607,14 +616,14 @@
 	dirty_rect.x2 = g_panel->fb->width;
 	dirty_rect.y1 = 0;
 	dirty_rect.y2 = g_panel->fb->height;
-
-	return sharp_memory_fb_dirty(g_panel->fb, &dirty_rect);
+	return force_redraw(g_panel->fb, &dirty_rect);
 }
 
 int drm_set_indicator(size_t idx, char c)
 {
-	struct drm_rect dirty_rect;
-	if (!g_panel || !g_panel->fb) {
+	struct drm_clip_rect dirty_rect;
+
+	if (!g_panel || !g_panel->fb || !g_panel->fb->funcs->dirty) {
 		return -1;
 	}
 
@@ -624,20 +633,10 @@
 	}
 	g_panel->indicators[idx] = c;
 
-	// Refresh framebuffer
-	dirty_rect.x1 = 0;//g_panel->fb->width - INDICATORS_WIDTH;
+	// Refresh indicator portion of framebuffer
+	dirty_rect.x1 = 0;
 	dirty_rect.x2 = g_panel->fb->width;
 	dirty_rect.y1 = 0;
 	dirty_rect.y2 = INDICATOR_HEIGHT;
-
-<<<<<<< HEAD
-=======
-printk(KERN_INFO "Refreshing framebuffer\n");
-// Calling the internal rendering functions outside the DRM-initiated callbacks is causing some conflict or RC
-#if 0
->>>>>>> a123a825
-	return sharp_memory_fb_dirty(g_panel->fb, &dirty_rect);
-#else
-	return 0;
-#endif
+	return force_redraw(g_panel->fb, &dirty_rect);
 }